# StrKit

StrKit is a lightweight C library for common string manipulation operations. It provides both in-place functions (which modify the original string) and non-destructive functions (which return new strings).

## Documentation

Visit our comprehensive documentation website at [https://strkit.lovable.app](https://strkit.lovable.app) for detailed guides, API reference, and examples.

## Features

- Core string operations (length, reverse, concatenate)
- Case manipulation (uppercase, lowercase, title case, capitalize)
- String validation (numeric, alphabetic, alphanumeric, palindrome)
- String trimming (left, right, both)
- String searching (index of, contains)
- Character operations (first, last, at position)
- String creation (substring, repeat)
- String splitting and joining

## Repository Structure

```
strkit/
├── include/
│   └── strkit.h         # Header file with function declarations
├── src/
│   └── strkit.c         # Source file with function implementations
├── docs/
│   └── API.md           # Detailed API documentation
├── README.md            # This file
├── LICENSE              # License information
└── .gitignore           # Git ignore file
```

## How to Use

Using StrKit in your project is simple! Just follow these steps:

1. **Include the library in your project**

   Simply copy the two necessary files into your project:

   - Copy `include/strkit.h` to your project's include directory
   - Copy `src/strkit.c` to your project's source directory

2. **Include the header in your code**

   ```c
   #include "strkit.h"
   ```

3. **Compile your project**

   When compiling your project, make sure to include the strkit.c file:

   ```bash
   gcc your_program.c src/strkit.c -Iinclude -o your_program
   ```

That's it! No need for complex compilation steps or library builds.

## Example Usage

```c
#include <stdio.h>
#include <stdlib.h>
#include "strkit.h"

int main() {
    // String length
    const char* text = "Hello, World!";
    printf("Length: %d\n", str_len(text));  // Output: 13

    // String reversal (non-destructive)
    char* reversed = str_reverse_n(text);
    printf("Reversed: %s\n", reversed);  // Output: !dlroW ,olleH
    free(reversed);

    // Uppercase conversion (non-destructive)
    char* uppercase = str_uppercase_n(text);
    printf("Uppercase: %s\n", uppercase);  // Output: HELLO, WORLD!
    free(uppercase);

    // String splitting
    char** parts = str_split(text, ',');
    printf("First part: %s\n", parts[0]);  // Output: Hello
    printf("Second part: %s\n", parts[1]);  // Output:  World!
    free_strs(parts);

    // Check if palindrome
    printf("Is palindrome: %d\n", str_is_palindrome("radar"));  // Output: 1
    printf("Is palindrome: %d\n", str_is_palindrome(text));     // Output: 0

    return 0;
}
```

## API Documentation

For detailed API documentation, visit:
<<<<<<< HEAD

=======
>>>>>>> b0230bdd
- [Online Documentation](https://strkit.lovable.app)
- [docs/API.md](docs/API.md) in this repository

## License

This project is licensed under the MIT License - see the LICENSE file for details.

## Contributing

Contributions are welcome! Please feel free to submit a Pull Request.

1. Fork the project
2. Create your feature branch (`git checkout -b feature/amazing-feature`)
3. Commit your changes (`git commit -m 'Add some amazing feature'`)
4. Push to the branch (`git push origin feature/amazing-feature`)
5. Open a Pull Request<|MERGE_RESOLUTION|>--- conflicted
+++ resolved
@@ -97,13 +97,7 @@
 
 ## API Documentation
 
-For detailed API documentation, visit:
-<<<<<<< HEAD
-
-=======
->>>>>>> b0230bdd
-- [Online Documentation](https://strkit.lovable.app)
-- [docs/API.md](docs/API.md) in this repository
+For detailed API documentation, see [docs/API.md](docs/API.md).
 
 ## License
 
